'use strict';
import { clearTimeout } from 'timers';

import child_process = require('child_process');
import { Log } from './Log'
import { Settings } from './Settings'
import { Common, Stage, Backend, VerificationState, LogLevel } from './ViperProtocol'
import { Server } from './ServerClass';
import { VerificationTask } from './VerificationTask'

export abstract class BackendService {
    backendProcess: child_process.ChildProcess;
    verifyProcess: child_process.ChildProcess;
    backendServerPid: number;
    instanceCount: number = 0;
    isSessionRunning: boolean;
    ngSessionFinished = () => { };

    private _ready: boolean = false;

    static REQUIRED_JAVA_VERSION = 8;

    protected timeout;
    protected engine: string;

    public isViperServerService: boolean;

    public isReady(): boolean {
        return this._ready;
    }
    public abstract start(backend: Backend): Promise<boolean>;
    public abstract stop(): Promise<boolean>;
    public abstract stopVerification(ngPid?: number, secondTry?: boolean): Promise<boolean>;
    protected isBackendCompatible(backend: Backend): boolean {
        return Server.backend.engine.toLowerCase() != this.engine.toLowerCase();
    }

    public swapBackend(newBackend: Backend) {
        Log.error("The current backend service does not support swaping backends, stop the backend instead.")
        this.stop();
    }

    public kill() {
        this.stop();
    }

    public startStageProcess(fileToVerify: string, stage: Stage, onData, onError, onClose) {
        try {
            Log.log("Start Stage Process", LogLevel.LowLevelDebug);

            if (this.isBackendCompatible(Server.backend)) {
                Log.error("The engine required by the backend (" + Server.backend.engine + ") does not correspond to the running engine: " + this.engine)
            }

            let command = this.getStageCommand(fileToVerify, stage);

            this.verifyProcess = this.startVerifyProcess(command);

            this.registerHandler(onData, onError, onClose);

            return this.verifyProcess;
        } catch (e) {
            Log.error("Error starting stage process: " + e);
        }
    }

    protected registerHandler(onData, onError, onClose) {
        this.verifyProcess.stdout.on('data', onData);
        this.verifyProcess.stderr.on('data', onError);
        this.verifyProcess.on('close', onClose);
    }

    protected startVerifyProcess(command: string): child_process.ChildProcess {
        let verifyProcess = child_process.exec(command, { maxBuffer: 1024 * Settings.settings.advancedFeatures.verificationBufferSize, cwd: Server.backendOutputDirectory });
        Log.log("Verifier Process PID: " + verifyProcess.pid, LogLevel.Debug);
        this.isSessionRunning = true;
        return verifyProcess;
    }

    protected getServerPid(): Promise<number> {
        Log.log("Determining the backend server PID", LogLevel.LowLevelDebug);
        if (!this.backendProcess) {
            return Promise.reject("The backendProcess should be set before determining its PID");
        }

        return new Promise((resolve, reject) => {
            try {
                let command: string;
                if (Settings.isWin) {
                    command = 'wmic process where "parentprocessId=' + this.backendProcess.pid + ' and name=\'java.exe\'" get ProcessId';
                } else if (Settings.isLinux) {
                    command = 'pgrep -P ' + this.backendProcess.pid;
                } else {
                    //No need to get the childProcess
                    resolve(this.backendProcess.pid);
                    return;
                }
                Log.log("Getting backend server PID: " + command, LogLevel.Debug)
                child_process.exec(command, (strerr, stdout, stderr) => {
                    let regex = /.*?(\d+).*/.exec(stdout);
<<<<<<< HEAD
                    if (regex != null && regex[1]) {
                        resolve(+regex[1]);
=======
                    if (regex[1]) {
                        resolve(parseInt(regex[1]));
>>>>>>> 8116087c
                    } else {
                        Log.log("Error getting backend server Pid", LogLevel.LowLevelDebug);
                        reject("");
                    }
                });
            } catch (e) {
                reject("Error determining the backend server PID: " + e);
            }
        });
    }

    protected startTimeout(instanceCount: number) {
        let timeout = Settings.settings.viperServerSettings.timeout
        if (timeout) {
            this.timeout = setTimeout(() => {
                if (!this.isReady() && this.instanceCount == instanceCount) {
                    Log.hint("The backend server startup timed out after " + timeout + "ms, make sure the files in " + Settings.expandViperToolsPath("$ViperTools$/backends/") + " contain no conflicting jars");
                    this.kill();
                }
            }, timeout);
        }
    }

    public setReady(backend: Backend) {
        this._ready = true;
        Server.backend = backend;
        Server.startingOrRestarting = false;
        Log.log("The backend is ready for verification", LogLevel.Info);
        Server.sendBackendReadyNotification({
            name: Server.backend.name,
            restarted: Settings.settings.preferences.autoVerifyAfterBackendChange,
            isViperServer: Server.backendService.isViperServerService
        });

        this.getServerPid().then(pid => {
            this.backendServerPid = pid;
            Log.log("The backend server pid is " + pid, LogLevel.LowLevelDebug);
        }).catch(e => {
            Log.error(e);
        });
    }

    protected getStageCommand(fileToVerify: string, stage: Stage): string {
        let args = Server.backend.type + " " + stage.customArguments;
        let command = Settings.expandCustomArguments(args, stage, fileToVerify, Server.backend);
        Log.log(command, LogLevel.Debug);
        return command;
    }

    public setStopping() {
        this._ready = false;
        Server.startingOrRestarting = false;
        Server.sendStateChangeNotification({ newState: VerificationState.Stopping });
    }

    public setStopped() {
        Log.log("Set Stopped ", LogLevel.Debug);
        this._ready = false;
        Server.startingOrRestarting = false;
        Server.sendStateChangeNotification({ newState: VerificationState.Stopped });
    }

    public isJreInstalled(): Promise<boolean> {
        Log.log("Check Jre version", LogLevel.Verbose);
        return new Promise((resolve, reject) => {
            let is64bit = false;
            let dataHandler = (data: string) => {
                is64bit = is64bit || data.indexOf("64") >= 0;
                if (this.findAppropriateVersion(data)) {
                    resolve(true);
                }
            };
            let exitHandler = () => {
                if (!is64bit) {
                    Log.error("Error: Your java version is not 64-bit. The backend server will not work")
                }
                resolve(false);
            }
            let jreTester = Common.executer("java -version", dataHandler, dataHandler, exitHandler);
        });
    }

    private findAppropriateVersion(s: string): boolean {
        try {
            let match = /([1-9]\d*)\.(\d+)\.(\d+)/.exec(s);
            if (match && match[1] && match[2] && match[3]) {
                let major = Number.parseInt(match[1]);
                let minor = Number.parseInt(match[2]);
                return major > 1 || (major === 1 && minor >= BackendService.REQUIRED_JAVA_VERSION);
            }
        } catch (e) {
            Log.error("Error checking for the right java version: " + e);
        }
    }
}<|MERGE_RESOLUTION|>--- conflicted
+++ resolved
@@ -98,13 +98,8 @@
                 Log.log("Getting backend server PID: " + command, LogLevel.Debug)
                 child_process.exec(command, (strerr, stdout, stderr) => {
                     let regex = /.*?(\d+).*/.exec(stdout);
-<<<<<<< HEAD
                     if (regex != null && regex[1]) {
-                        resolve(+regex[1]);
-=======
-                    if (regex[1]) {
                         resolve(parseInt(regex[1]));
->>>>>>> 8116087c
                     } else {
                         Log.log("Error getting backend server Pid", LogLevel.LowLevelDebug);
                         reject("");
