/**
  * This Source Code Form is subject to the terms of the Mozilla Public
  * License, v. 2.0. If a copy of the MPL was not distributed with this
  * file, You can obtain one at http://mozilla.org/MPL/2.0/.
  *
  * Copyright (c) 2011-2019 ETH Zurich.
  */
 
'use strict';

import { URI } from 'vscode-uri';
import * as child_process from 'child_process';
import { Log } from './Log';
import * as sudo from 'sudo-prompt';

//Global interfaces:

//These commands are used to distinguish the different message types
export class Commands {
    //SERVER TO CLIENT
    //Server notifies client about the result of the settings check
    static SettingsChecked = "SettingsChecked";//SettingsCheckedParams
    //The language server requests what version is required for the settings
    static RequestRequiredVersion = "RequestRequiredVersion";//void -> requiredVersions: Versions
    //Server notifies client about a state change
    static StateChange = "StateChange";//StateChangeParams
    //LOGGING
    //Log a message to the output
    static Log = "Log";//LogParams
    //Log an error message to the output
    static Error = "Error";//LogParams
    //Log a message to the log file
    static ToLogFile = "ToLogFile";//LogParams
    //Server tells client to show an information message to the user
    static Hint = "Hint";//message: string
    //Server tells client to show progress
    static Progress = "Progress";//message: {domain:string, curr:number, total:number}
    //Server is informing client about opened file
    static FileOpened = "FileOpened";//uri: string
    //Server is informing client about closed file
    static FileClosed = "FileClosed";//uri: string
    //Server is notifying client that the verification could not be started
    static VerificationNotStarted = "VerificationNotStarted";//uri: string
    //Either server or client request debugging to be stopped
    static StopDebugging = "StopDebugging";//void
    //Server informs client about started backend
    static BackendReady = "BackendReady";//BackendReadyParams
    static StepsAsDecorationOptions = "StepsAsDecorationOptions";//StepsAsDecorationOptionsResult
    static HeapGraph = "HeapGraph";//HeapGraph
    /** The language server notifies an unhandled message type from ViperServer.
     *  
     *  Used to inform the client that there might be some additional messages
     *  that may be destined to some extension via the ViperApi.
     */
    static UnhandledViperServerMessageType = 'UnhandledViperServerMessageType';

    //CLIENT TO SERVER
    //Client asks server for the list of backend names
    static RequestBackendNames = "RequestBackendNames";//void
    //Client tells server to dispose itself
    static Dispose = "Dispose";//void
    //Client requests verification for a file
    static Verify = "Verify";//VerifyParams
    //Client tells server to abort the running verification
    static StopVerification = "StopVerification";//filePath:string
    static ShowHeap = "ShowHeap";//ShowHeapParams
    //Client tells Server to start backends
    static StartBackend = "StartBackend";//backendName:string
    //client asks Server to stop the backend
    static StopBackend = "StopBackend";//void
    //swap backend without restarting
    static SwapBackend = "SwapBackend";//backendName:string
    //Request a list of all states that led to the current state
    static GetExecutionTrace = "GetExecutionTrace";//GetExecutionTraceParams -> trace:ExecutionTrace[]

    //remove the diagnostics in the file specified by uri
    static RemoveDiagnostics = "RemoveDiagnostics";

    //update the viper tools
    static UpdateViperTools = "UpdateViperTools";
    //The server requests the custom file endings specified in the configuration
    static GetViperFileEndings = "GetViperFileEndings";
    //The server notifies the client about the completed update
    static ViperUpdateComplete = "ViperUpdateComplete";
    //the server requests a check of the settings.json files from the client
    static CheckIfSettingsVersionsSpecified = "CheckIfSettingsVersionsSpecified";
    //The client requests the cache in the viperserver to be flushed, (either completely or for a file)
    static FlushCache = "FlushCache";
    //The server requests the identifier at some location in the current file to answer the gotoDefinition request
    static GetIdentifier = "GetIdentifier";
}

export interface GetExecutionTraceParams {
    uri: string;
    clientState: number;
}

export interface VerifyParams {
    uri: string;
    manuallyTriggered: boolean;
    workspace: string;
}

export interface Command {
    method: string;
}

//Communication between Language Client and Language Server:

export interface ExecutionTrace {
    state: number;
    color: string;
    showNumber: boolean;
}

export enum VerificationState {
    Stopped = 0,
    Starting = 1,
    VerificationRunning = 2,
    VerificationPrintingHelp = 3,
    VerificationReporting = 4,
    PostProcessing = 5,
    Ready = 6,
    Stopping = 7,
    Stage = 8
}

export enum LogLevel {
    //No output
    None = 0,
    //Only verification specific output
    Default = 1,
    //Some info about internal state, critical errors
    Info = 2,
    //More info about internal state
    Verbose = 3,
    //Detailed information about internal state, non critical errors
    Debug = 4,
    //all output of used tools is written to logFile,
    //some of it also to the console
    LowLevelDebug = 5
}

//Verification Success
export enum Success {
    //Used for initialization
    None = 0,
    Success = 1,
    ParsingFailed = 2,
    TypecheckingFailed = 3,
    VerificationFailed = 4,
    //Manually aborted verification
    Aborted = 5,
    //Caused by internal error
    Error = 6,
    //Caused by veification taking too long
    Timeout = 7
}

export interface StateChangeParams {
    newState: VerificationState;
    progress?;
    success?: Success;
    verificationCompleted?: boolean;
    manuallyTriggered?: boolean;
    filename?: string;
    backendName?: string;
    time?: number;
    nofErrors?: number;
    verificationNeeded?: boolean;
    uri?: string;
    stage?: string;
    error?: string;
    diagnostics?: string;
}

export interface BackendReadyParams {
    //name of the backend ready to use
    name: string;
    //should the open file be reverified
    restarted: boolean;
    isViperServer: boolean;
}

export interface VerifyRequest {
    //file to verify
    uri: string,
    //was the verification triggered manually
    manuallyTriggered: boolean,
    //the path to the open workspace folder
    workspace: string
}

export interface ShowHeapParams {
    //file to show heap params of
    uri: string,
    //the index of the state to show
    //the client index does only take the states with a position into account
    clientIndex: number;
    //is the server expected to return the heap, or is it just a notification and the heap already known.
    isHeapNeeded: boolean;
}

export interface HeapGraph {
    //dot representation of heap
    heap: string,
    //dot representation of the old heap
    oldHeap: string,
    //dot representation of the partial execution tree around the current state
    partialExecutionTree: string,
    //client index of represented state
    state: number,
    //information about verified file
    fileName: string,
    fileUri: string,
    position: Position,
    stateInfos: string,
    //name of method containing the represented state
    methodName: string,
    //predicate, function or method
    methodType: string,
    methodOffset: number,
    conditions: string[]
}

//own Position interface, because vscode.Position is not available at Language Server
export interface Position {
    line: number;
    character: number;
}
//own Range interface, because vscode.Range is not available at Language Server
export interface Range {
    start: Position,
    end: Position
}

//colors of states shown in the source code during debugging for both viper light and viper dark theme
export class StateColors {
    //currently selected state
    static currentState(dark: boolean): string {
        return dark ? "red" : "red";
    };
    //previously selected state
    static previousState(dark: boolean): string {
        return dark ? "green" : "green";
    };
    //state in which an error was reported by the backend
    static errorState(dark: boolean): string {
        return dark ? "yellow" : "orange";
    };
    //state in same method as current state
    static interestingState(dark: boolean): string {
        return dark ? "yellow" : "orange";
    };
    //state in other method
    static uninterestingState(dark: boolean): string {
        return dark ? "grey" : "grey";
    };
}

export interface StepsAsDecorationOptionsResult {
    //decoration options to be shown in the source code
    decorationOptions: MyProtocolDecorationOptions[],
    //info that relates to all states
    globalInfo: string
    //file under verification
    uri: string;
}

export interface SettingsCheckedParams {
    ok: boolean;
    errors: SettingsError[];
    settings: ViperSettings;
}

export interface LogParams {
    data: string;
    logLevel: LogLevel;
}

export interface ProgressParams {
    data: Progress;
    logLevel: LogLevel;
}

export interface MyProtocolDecorationOptions {
    hoverMessage: string;
    range: Range;
    renderOptions: {
        before: {
            contentText: string,
            color: string
        }
    }
    //state index relative to the method start
    numberToDisplay: number;
    //position in the unmodified source file
    originalPosition: Position;
    //depth in the symbExLog
    depth: number,
    //used for determining which states belong to the same method
    methodIndex: number,
    //client index of current state
    index: number,
    //client index of the parent state in the execution graph
    parent: number,
    //is the current state an error state?
    isErrorState: boolean
}

//Communication between Language Server and Debugger:

export enum StepType { Stay, Next, Back, In, Out, Continue }

export interface LaunchRequestArguments {
    program: string;
    //client state to start debugging in
    startInState: number;
}

//Language Server Internal:

export enum StatementType { EXECUTE, EVAL, CONSUME, PRODUCE, UNKONWN };

////////////////////////////////////////////////////
//SETTINGS
////////////////////////////////////////////////////

export interface ViperSettings {
    //All viperServer related settings
    viperServerSettings: ViperServerSettings;
    //Description of backends
    verificationBackends: Backend[];
    //Used paths
    paths: PathSettings;
    //General user preferences
    preferences: UserPreferences;
    //Java settings
    javaSettings: JavaSettings;
    //Settings for AdvancedFeatures
    advancedFeatures: AdvancedFeatureSettings;
    buildVersion: "Stable" | "Nightly";
}

export interface VersionedSettings { v: string; }

export interface ViperServerSettings extends VersionedSettings {
    //Locator to the ViperServer jars
    serverJars: string | string[] | PlatformDependentPath | PlatformDependentListOfPaths;
    //custom commandLine arguments
    customArguments: string;
    //it set to false, cached errors are reused across backends
    backendSpecificCache: boolean;
    //disable the caching mechanism
    disableCaching: boolean;
    //After timeout ms the startup of the viperServer is expected to have failed and thus aborted
    timeout: number;
    //Specifies whether ViperServer should be started by the IDE or whether the IDE should attach to an existing instance of ViperServer. Possible values: "attach", "create". 
    viperServerPolicy: string;
    //Specifies the address part of the URL that ViperServer is running on. 
    viperServerAddress: string;
    //Specifies the port part of the URL that ViperServer is running on. Only needed if viperServerPolicy is set to 'attach'. 
    viperServerPort: number
}

export interface Backend extends VersionedSettings {
    //The unique name of this backend
    name: string;
    //The type of the backend: "silicon", "carbon", or "other"
    type: string;
    //List of paths locating all used jar files, the files can be addressed directly or via folder, in which case all jar files in the folder are included
    paths: string[];
    //The engine used for verification: "ViperServer", or "none"
    engine: string;
    //After timeout ms the verification is expected to be non terminating and is thus aborted.
    timeout: number;
    //A list of verification stages
    stages: Stage[];
    //the timeout in ms after which stopping a verification is considered failed.
    stoppingTimeout: number;
}

export interface Stage {
    //The per backend unique name of this stage
    name: string;
    //Enable if this stage is describing a verification
    isVerification: boolean;
    //The method to invoke when staring the stage
    mainMethod: string;
    //the commandline arguments for the java engine
    customArguments: string;
    //The name of the stage to start in case of a parsing error
    onParsingError: string;
    //The name of the stage to start in case of a type checking error
    onTypeCheckingError: string;
    //The name of the stage to start in case of a verification error
    onVerificationError: string;
    //The name of the stage to start in case of a success
    onSuccess: string;
}

export interface PathSettings extends VersionedSettings {
    // Path to the folder containing all the ViperTools
    viperToolsPath: string | PlatformDependentPath

    // The path to the z3 executable
    z3Executable: string | PlatformDependentPath

    // The path to the boogie executable
    boogieExecutable: string | PlatformDependentPath

    // The prefix of a directory containing sound effect resources
    sfxPrefix: string | PlatformDependentPath
}

export interface UserPreferences extends VersionedSettings {
    // Enable automatically saving modified viper files
    autoSave: boolean;
    
    // Verbosity of the output, all output is written to the logFile, regardless of the logLevel
    logLevel: number;
    
    // Reverify the open viper file upon backend change.
    autoVerifyAfterBackendChange: boolean;
    
    // Display the verification progress in the status bar. Only useful if the backend supports progress reporting.
    showProgress: boolean;
    
    // Emit sound effects, indicating reached milestones in a verification process
    enableSoundEffects: boolean; 

    // The URL for downloading the stable ViperTools from
    stableViperToolsProvider: string | PlatformDependentURL;

    // The URL for downloading the nightly ViperTools from
    nightlyViperToolsProvider: string | PlatformDependentURL;
}

export interface JavaSettings extends VersionedSettings {
    // optional path to a Java binary
    javaBinary: string
    //The arguments used for all java invocations
    customArguments: string;
}

export interface AdvancedFeatureSettings extends VersionedSettings {
    //Enable heap visualization, stepwise debugging and execution path visualization
    enabled: boolean;
    //Show the symbolic values in the heap visualization. If disabled, the symbolic values are only shown in the error states.
    showSymbolicState: boolean;
    //To get the best visual heap representation, this setting should match with the active theme.
    darkGraphs: boolean;
    //Useful for verifying programs. Disable when developing the backend
    simpleMode: boolean;
    //Visualize also the oldHeap in the heap preview
    showOldState: boolean;
    //Show the part of the execution tree around the current state in the state visualization
    showPartialExecutionTree: boolean;
    //Maximal buffer size for verification in KB
    verificationBufferSize: number;
    //compare states
    compareStates: boolean;
}

export interface PlatformDependentPath {
    windows?: string;
    mac?: string;
    linux?: string;
}

export interface PlatformDependentListOfPaths {
    windows?: string[];
    mac?: string[];
    linux?: string[];
}

export interface PlatformDependentURL {
    windows?: string;
    mac?: string;
    linux?: string;
}

export enum SettingsErrorType { Error, Warning }

export interface SettingsError {
    type: SettingsErrorType;
    msg: string;
}

export interface Progress {
    domain: string;
    current?: number;
    total?: number;
    progress?: number;
    postfix?: string;
}

export interface Versions {
    viperServerSettingsVersion: string;
    backendSettingsVersion: string;
    pathSettingsVersion: string;
    userPreferencesVersion: string;
    javaSettingsVersion: string;
    advancedFeaturesVersion: string;
    defaultSettings: any;
    extensionVersion: string;
}

////////////////////////////////////////////////////
//BACKEND OUTPUT
////////////////////////////////////////////////////

//Format expected from other tools:
//Silicon should provide the verification states in this format
export interface SymbExLogEntry {
    value: string,
    type?: string,
    kind?: string,
    open: boolean,
    pos?: string,
    prestate?: { store: SymbExLogStore[], heap: string[], oldHeap: string[], pcs: string[] },
    children?: SymbExLogEntry[];
}

export interface SymbExLogStore {
    value: string;
    type: string;
}

export class BackendOutputType {
    static Start = "Start";
    static End = "End";
    static VerificationStart = "VerificationStart";
    static MethodVerified = "MethodVerified";
    static FunctionVerified = "FunctionVerified";
    static PredicateVerified = "PredicateVerified";
    static Error = "Error";
    static Outline = "Outline";
    static Definitions = "Definitions";
    static Success = "Success";
    static Stopped = "Stopped";
}

export interface BackendOutput {
    type: string;
    //for ...Verified:
    name?: string;
    //for Start:
    backendType?: string;
    //for VerificationStart:
    nofMethods?: number;
    nofPredicates?: number;
    nofFunctions?: number;
    //for End:
    time?: string;
    //for Error:
    file?: string;
    errors?: Error[];
    //for Outline
    members?: Member[];
    //for Definitions:
    definitions?: IDefinition[];
}

export interface IDefinition {
    type: string;
    name: string;
    location: string;
    scopeStart: string;
    scopeEnd: string;
}

export class Definition {
    type: string;
    name: string;
    location: Range;
    scope: Range;
    constructor(def: IDefinition, location: Range, scope: Range) {
        this.type = def.type;
        this.name = def.name;
        this.location = location
        this.scope = scope;
    }
}

export interface Member {
    type: string;
    name: string;
    location: string;
}

export interface HintMessage {
    message: string,
    showSettingsButton: boolean,
    showViperToolsUpdateButton: boolean
}

export interface Error {
    start: string
    end: string
    tag: string
    message: string
    cached?: boolean
    severity?: number
    source?: string
}

export interface TimingInfo {
    //the total time in seconds
    total: number;
    //the intermediate timings in milliseconds
    timings: number[];
}

export class Common {
    //URI helper Methods
    public static uriToPath(uri: string): string {
<<<<<<< HEAD
        let uriObject: URI = URI.parse(uri, false);
        let platformIndependentPath = uriObject.path;
=======
        const uriObject: URI = URI.parse(uri);
        const platformIndependentPath = uriObject.fsPath;
>>>>>>> 74002690
        return platformIndependentPath;
    }

    public static pathToUri(path: string): string {
        let uriObject: URI = URI.file(path);
        let platformIndependentUri = uriObject.toString();
        return platformIndependentUri;
    }

    //Helper methods for child processes
    public static executer(command: string, onData?: (string) => void, 
                           onError?: (string) => void, onExit?: () => void): child_process.ChildProcess {
        try {
            Log.logWithOrigin("executer", command, LogLevel.Debug);
            let child: child_process.ChildProcess = child_process.exec(command, function (error, stdout, stderr) {
<<<<<<< HEAD
                Log.logWithOrigin('executer:stdout', stdout, LogLevel.LowLevelDebug)
                Log.logWithOrigin('executer:stderr', stderr, LogLevel.LowLevelDebug)
                if (error) Log.logWithOrigin('executer:error', `${error}`, LogLevel.LowLevelDebug)
                if (onData) onData(stdout)
                if (onError) onError(stderr)
                if (onExit) {
                    Log.logWithOrigin('executer', 'done', LogLevel.LowLevelDebug)
                    onExit()
                }
            })
            return child
=======
                Log.logWithOrigin('executer:stdout', stdout, LogLevel.LowLevelDebug);
                Log.logWithOrigin('executer:stderr', stderr, LogLevel.LowLevelDebug);
                if (error) Log.logWithOrigin('executer:error', `${error}`, LogLevel.LowLevelDebug);
                if (onData) onData(stdout);
                if (onError) onError(stderr);
                if (onExit) {
                    Log.logWithOrigin('executer', 'done', LogLevel.LowLevelDebug);
                    onExit();
                }
            });
            return child;
>>>>>>> 74002690
        } catch (e) {
            Log.error("Error executing " + command + ": " + e)
        }
    }

    public static executor(command: string, callback: () => void): void {
<<<<<<< HEAD
        Log.log("executer: " + command, LogLevel.Debug)
        child_process.exec(command, (error, stdout, stderr) => {
            Log.logWithOrigin('stdout', stdout, LogLevel.LowLevelDebug)
            Log.logWithOrigin('stderr', stderr, LogLevel.LowLevelDebug)
=======
        Log.log("executer: " + command, LogLevel.Debug);
        child_process.exec(command, (error, stdout, stderr) => {
            Log.logWithOrigin('stdout', stdout, LogLevel.LowLevelDebug);
            Log.logWithOrigin('stderr', stderr, LogLevel.LowLevelDebug);
            if (error) {
                Log.error('executer error: ' + error);
            }
            callback();
        });
    }

    public static sudoExecuter(command: string, name: string, callback) {
        Log.log("sudo-executer: " + command, LogLevel.Debug)
        let options = { 
            name: name,
            /* TODO: add Viper icon
            icns: '/Applications/Electron.app/Contents/Resources/Viper.icns'
            */
        }
        sudo.exec(command, options, (error, stdout, stderr) => {
            Log.logWithOrigin('stdout', stdout, LogLevel.LowLevelDebug);
            Log.logWithOrigin('stderr', stderr, LogLevel.LowLevelDebug);
>>>>>>> 74002690
            if (error) {
                Log.error('executer error: ' + error)
            }
            callback()
        })
    }

    public static sudoExecuter(command: string, name: string): Promise<void> {
        Log.log("sudo-executer: " + command, LogLevel.Debug)
        let options = { 
            name: name,
            /* TODO: add Viper icon
            icns: '/Applications/Electron.app/Contents/Resources/Viper.icns'
            */
        }
        return new Promise((resolve, reject) => {
            sudo.exec(command, options, (error, stdout, stderr) => {
                Log.logWithOrigin('stdout', stdout, LogLevel.LowLevelDebug)
                Log.logWithOrigin('stderr', stderr, LogLevel.LowLevelDebug)
                if (error) {
                    Log.error('sudo-executer error: ' + error)
                    reject(error);
                } else {
                    resolve();
                }
            })
        });
    }

    public static spawner(command: string, args: string[]): child_process.ChildProcess {
        Log.log("spawner: " + command + " " + args.join(" "), LogLevel.Debug);
        try {
            let child = child_process.spawn(command, args, { detached: true });
            child.on('stdout', data => {
                Log.logWithOrigin('spawner stdout', data, LogLevel.LowLevelDebug);
            });
            child.on('stderr', data => {
                Log.logWithOrigin('spawner stderr', data, LogLevel.LowLevelDebug);
            });
            child.on('exit', data => {
                Log.log('spawner done: ' + data, LogLevel.LowLevelDebug);
            });
            return child;
        } catch (e) {
            Log.error("Error spawning command: " + e);
        }
    }

    public static spawn(
        cmd: string, 
        args?: string[] | undefined, 
        options?: child_process.SpawnOptionsWithoutStdio | undefined
      ): Promise<Output> {
        Log.log(`Viper-IDE/server: Running '${cmd} ${args ? args.join(' ') : ''}'`, LogLevel.Debug);
        return new Promise((resolve, reject) => {
          let stdout = '';
          let stderr = '';
    
          const proc = child_process.spawn(cmd, args, options);
    
          proc.stdout.on('data', (data) => stdout += data);
          proc.stderr.on('data', (data) => stderr += data);
          proc.on('close', (code) => {
            Log.log("┌──── Begin stdout ────┐", LogLevel.Debug);
            Log.log(stdout, LogLevel.Debug);
            Log.log("└──── End stdout ──────┘", LogLevel.Debug);
            Log.log("┌──── Begin stderr ────┐", LogLevel.Debug);
            Log.log(stderr, LogLevel.Debug);
            Log.log("└──── End stderr ──────┘", LogLevel.Debug);
            resolve({ stdout, stderr, code });
          });
          proc.on('error', (err) => {
            Log.log("┌──── Begin stdout ────┐", LogLevel.Debug);
            Log.log(stdout, LogLevel.Debug);
            Log.log("└──── End stdout ──────┘", LogLevel.Debug);
            Log.log("┌──── Begin stderr ────┐", LogLevel.Debug);
            Log.log(stderr, LogLevel.Debug);
            Log.log("└──── End stderr ──────┘", LogLevel.Debug);
            Log.log(`Error: ${err}`, LogLevel.Debug);
            reject(err);
          });
        });
      }

    public static backendRestartNeeded(settings: ViperSettings, oldBackendName: string, newBackendName: string) {
        if (!settings)
            return true;

        let oldBackend = settings.verificationBackends.find(value => value.name == oldBackendName);
        let newBackend = settings.verificationBackends.find(value => value.name == newBackendName);

        if (oldBackend && newBackend && oldBackend.engine.toLowerCase() == 'viperserver' && newBackend.engine.toLowerCase() == 'viperserver')
            return false;

        return true;
    }

    public static isViperServer(settings: ViperSettings, newBackendName: string) {
        if (!settings)
            return false;

        let newBackend = settings.verificationBackends.find(value => value.name == newBackendName);

        if (newBackend && newBackend.engine.toLowerCase() == 'viperserver')
            return true;

        return false;
    }

    public static comparePosition(a: Position, b: Position): number {
        if (!a && !b) return 0;
        if (!a) return -1;
        if (!b) return 1;
        if (a.line < b.line || (a.line === b.line && a.character < b.character)) {
            return -1;
        } else if (a.line === b.line && a.character === b.character) {
            return 0;
        } else {
            return 1;
        }
    }
}

export interface Output {
    stdout: string;
    stderr: string;
    code: number;
}
<|MERGE_RESOLUTION|>--- conflicted
+++ resolved
@@ -1,827 +1,783 @@
-/**
-  * This Source Code Form is subject to the terms of the Mozilla Public
-  * License, v. 2.0. If a copy of the MPL was not distributed with this
-  * file, You can obtain one at http://mozilla.org/MPL/2.0/.
-  *
-  * Copyright (c) 2011-2019 ETH Zurich.
-  */
- 
-'use strict';
-
-import { URI } from 'vscode-uri';
-import * as child_process from 'child_process';
-import { Log } from './Log';
-import * as sudo from 'sudo-prompt';
-
-//Global interfaces:
-
-//These commands are used to distinguish the different message types
-export class Commands {
-    //SERVER TO CLIENT
-    //Server notifies client about the result of the settings check
-    static SettingsChecked = "SettingsChecked";//SettingsCheckedParams
-    //The language server requests what version is required for the settings
-    static RequestRequiredVersion = "RequestRequiredVersion";//void -> requiredVersions: Versions
-    //Server notifies client about a state change
-    static StateChange = "StateChange";//StateChangeParams
-    //LOGGING
-    //Log a message to the output
-    static Log = "Log";//LogParams
-    //Log an error message to the output
-    static Error = "Error";//LogParams
-    //Log a message to the log file
-    static ToLogFile = "ToLogFile";//LogParams
-    //Server tells client to show an information message to the user
-    static Hint = "Hint";//message: string
-    //Server tells client to show progress
-    static Progress = "Progress";//message: {domain:string, curr:number, total:number}
-    //Server is informing client about opened file
-    static FileOpened = "FileOpened";//uri: string
-    //Server is informing client about closed file
-    static FileClosed = "FileClosed";//uri: string
-    //Server is notifying client that the verification could not be started
-    static VerificationNotStarted = "VerificationNotStarted";//uri: string
-    //Either server or client request debugging to be stopped
-    static StopDebugging = "StopDebugging";//void
-    //Server informs client about started backend
-    static BackendReady = "BackendReady";//BackendReadyParams
-    static StepsAsDecorationOptions = "StepsAsDecorationOptions";//StepsAsDecorationOptionsResult
-    static HeapGraph = "HeapGraph";//HeapGraph
-    /** The language server notifies an unhandled message type from ViperServer.
-     *  
-     *  Used to inform the client that there might be some additional messages
-     *  that may be destined to some extension via the ViperApi.
-     */
-    static UnhandledViperServerMessageType = 'UnhandledViperServerMessageType';
-
-    //CLIENT TO SERVER
-    //Client asks server for the list of backend names
-    static RequestBackendNames = "RequestBackendNames";//void
-    //Client tells server to dispose itself
-    static Dispose = "Dispose";//void
-    //Client requests verification for a file
-    static Verify = "Verify";//VerifyParams
-    //Client tells server to abort the running verification
-    static StopVerification = "StopVerification";//filePath:string
-    static ShowHeap = "ShowHeap";//ShowHeapParams
-    //Client tells Server to start backends
-    static StartBackend = "StartBackend";//backendName:string
-    //client asks Server to stop the backend
-    static StopBackend = "StopBackend";//void
-    //swap backend without restarting
-    static SwapBackend = "SwapBackend";//backendName:string
-    //Request a list of all states that led to the current state
-    static GetExecutionTrace = "GetExecutionTrace";//GetExecutionTraceParams -> trace:ExecutionTrace[]
-
-    //remove the diagnostics in the file specified by uri
-    static RemoveDiagnostics = "RemoveDiagnostics";
-
-    //update the viper tools
-    static UpdateViperTools = "UpdateViperTools";
-    //The server requests the custom file endings specified in the configuration
-    static GetViperFileEndings = "GetViperFileEndings";
-    //The server notifies the client about the completed update
-    static ViperUpdateComplete = "ViperUpdateComplete";
-    //the server requests a check of the settings.json files from the client
-    static CheckIfSettingsVersionsSpecified = "CheckIfSettingsVersionsSpecified";
-    //The client requests the cache in the viperserver to be flushed, (either completely or for a file)
-    static FlushCache = "FlushCache";
-    //The server requests the identifier at some location in the current file to answer the gotoDefinition request
-    static GetIdentifier = "GetIdentifier";
-}
-
-export interface GetExecutionTraceParams {
-    uri: string;
-    clientState: number;
-}
-
-export interface VerifyParams {
-    uri: string;
-    manuallyTriggered: boolean;
-    workspace: string;
-}
-
-export interface Command {
-    method: string;
-}
-
-//Communication between Language Client and Language Server:
-
-export interface ExecutionTrace {
-    state: number;
-    color: string;
-    showNumber: boolean;
-}
-
-export enum VerificationState {
-    Stopped = 0,
-    Starting = 1,
-    VerificationRunning = 2,
-    VerificationPrintingHelp = 3,
-    VerificationReporting = 4,
-    PostProcessing = 5,
-    Ready = 6,
-    Stopping = 7,
-    Stage = 8
-}
-
-export enum LogLevel {
-    //No output
-    None = 0,
-    //Only verification specific output
-    Default = 1,
-    //Some info about internal state, critical errors
-    Info = 2,
-    //More info about internal state
-    Verbose = 3,
-    //Detailed information about internal state, non critical errors
-    Debug = 4,
-    //all output of used tools is written to logFile,
-    //some of it also to the console
-    LowLevelDebug = 5
-}
-
-//Verification Success
-export enum Success {
-    //Used for initialization
-    None = 0,
-    Success = 1,
-    ParsingFailed = 2,
-    TypecheckingFailed = 3,
-    VerificationFailed = 4,
-    //Manually aborted verification
-    Aborted = 5,
-    //Caused by internal error
-    Error = 6,
-    //Caused by veification taking too long
-    Timeout = 7
-}
-
-export interface StateChangeParams {
-    newState: VerificationState;
-    progress?;
-    success?: Success;
-    verificationCompleted?: boolean;
-    manuallyTriggered?: boolean;
-    filename?: string;
-    backendName?: string;
-    time?: number;
-    nofErrors?: number;
-    verificationNeeded?: boolean;
-    uri?: string;
-    stage?: string;
-    error?: string;
-    diagnostics?: string;
-}
-
-export interface BackendReadyParams {
-    //name of the backend ready to use
-    name: string;
-    //should the open file be reverified
-    restarted: boolean;
-    isViperServer: boolean;
-}
-
-export interface VerifyRequest {
-    //file to verify
-    uri: string,
-    //was the verification triggered manually
-    manuallyTriggered: boolean,
-    //the path to the open workspace folder
-    workspace: string
-}
-
-export interface ShowHeapParams {
-    //file to show heap params of
-    uri: string,
-    //the index of the state to show
-    //the client index does only take the states with a position into account
-    clientIndex: number;
-    //is the server expected to return the heap, or is it just a notification and the heap already known.
-    isHeapNeeded: boolean;
-}
-
-export interface HeapGraph {
-    //dot representation of heap
-    heap: string,
-    //dot representation of the old heap
-    oldHeap: string,
-    //dot representation of the partial execution tree around the current state
-    partialExecutionTree: string,
-    //client index of represented state
-    state: number,
-    //information about verified file
-    fileName: string,
-    fileUri: string,
-    position: Position,
-    stateInfos: string,
-    //name of method containing the represented state
-    methodName: string,
-    //predicate, function or method
-    methodType: string,
-    methodOffset: number,
-    conditions: string[]
-}
-
-//own Position interface, because vscode.Position is not available at Language Server
-export interface Position {
-    line: number;
-    character: number;
-}
-//own Range interface, because vscode.Range is not available at Language Server
-export interface Range {
-    start: Position,
-    end: Position
-}
-
-//colors of states shown in the source code during debugging for both viper light and viper dark theme
-export class StateColors {
-    //currently selected state
-    static currentState(dark: boolean): string {
-        return dark ? "red" : "red";
-    };
-    //previously selected state
-    static previousState(dark: boolean): string {
-        return dark ? "green" : "green";
-    };
-    //state in which an error was reported by the backend
-    static errorState(dark: boolean): string {
-        return dark ? "yellow" : "orange";
-    };
-    //state in same method as current state
-    static interestingState(dark: boolean): string {
-        return dark ? "yellow" : "orange";
-    };
-    //state in other method
-    static uninterestingState(dark: boolean): string {
-        return dark ? "grey" : "grey";
-    };
-}
-
-export interface StepsAsDecorationOptionsResult {
-    //decoration options to be shown in the source code
-    decorationOptions: MyProtocolDecorationOptions[],
-    //info that relates to all states
-    globalInfo: string
-    //file under verification
-    uri: string;
-}
-
-export interface SettingsCheckedParams {
-    ok: boolean;
-    errors: SettingsError[];
-    settings: ViperSettings;
-}
-
-export interface LogParams {
-    data: string;
-    logLevel: LogLevel;
-}
-
-export interface ProgressParams {
-    data: Progress;
-    logLevel: LogLevel;
-}
-
-export interface MyProtocolDecorationOptions {
-    hoverMessage: string;
-    range: Range;
-    renderOptions: {
-        before: {
-            contentText: string,
-            color: string
-        }
-    }
-    //state index relative to the method start
-    numberToDisplay: number;
-    //position in the unmodified source file
-    originalPosition: Position;
-    //depth in the symbExLog
-    depth: number,
-    //used for determining which states belong to the same method
-    methodIndex: number,
-    //client index of current state
-    index: number,
-    //client index of the parent state in the execution graph
-    parent: number,
-    //is the current state an error state?
-    isErrorState: boolean
-}
-
-//Communication between Language Server and Debugger:
-
-export enum StepType { Stay, Next, Back, In, Out, Continue }
-
-export interface LaunchRequestArguments {
-    program: string;
-    //client state to start debugging in
-    startInState: number;
-}
-
-//Language Server Internal:
-
-export enum StatementType { EXECUTE, EVAL, CONSUME, PRODUCE, UNKONWN };
-
-////////////////////////////////////////////////////
-//SETTINGS
-////////////////////////////////////////////////////
-
-export interface ViperSettings {
-    //All viperServer related settings
-    viperServerSettings: ViperServerSettings;
-    //Description of backends
-    verificationBackends: Backend[];
-    //Used paths
-    paths: PathSettings;
-    //General user preferences
-    preferences: UserPreferences;
-    //Java settings
-    javaSettings: JavaSettings;
-    //Settings for AdvancedFeatures
-    advancedFeatures: AdvancedFeatureSettings;
-    buildVersion: "Stable" | "Nightly";
-}
-
-export interface VersionedSettings { v: string; }
-
-export interface ViperServerSettings extends VersionedSettings {
-    //Locator to the ViperServer jars
-    serverJars: string | string[] | PlatformDependentPath | PlatformDependentListOfPaths;
-    //custom commandLine arguments
-    customArguments: string;
-    //it set to false, cached errors are reused across backends
-    backendSpecificCache: boolean;
-    //disable the caching mechanism
-    disableCaching: boolean;
-    //After timeout ms the startup of the viperServer is expected to have failed and thus aborted
-    timeout: number;
-    //Specifies whether ViperServer should be started by the IDE or whether the IDE should attach to an existing instance of ViperServer. Possible values: "attach", "create". 
-    viperServerPolicy: string;
-    //Specifies the address part of the URL that ViperServer is running on. 
-    viperServerAddress: string;
-    //Specifies the port part of the URL that ViperServer is running on. Only needed if viperServerPolicy is set to 'attach'. 
-    viperServerPort: number
-}
-
-export interface Backend extends VersionedSettings {
-    //The unique name of this backend
-    name: string;
-    //The type of the backend: "silicon", "carbon", or "other"
-    type: string;
-    //List of paths locating all used jar files, the files can be addressed directly or via folder, in which case all jar files in the folder are included
-    paths: string[];
-    //The engine used for verification: "ViperServer", or "none"
-    engine: string;
-    //After timeout ms the verification is expected to be non terminating and is thus aborted.
-    timeout: number;
-    //A list of verification stages
-    stages: Stage[];
-    //the timeout in ms after which stopping a verification is considered failed.
-    stoppingTimeout: number;
-}
-
-export interface Stage {
-    //The per backend unique name of this stage
-    name: string;
-    //Enable if this stage is describing a verification
-    isVerification: boolean;
-    //The method to invoke when staring the stage
-    mainMethod: string;
-    //the commandline arguments for the java engine
-    customArguments: string;
-    //The name of the stage to start in case of a parsing error
-    onParsingError: string;
-    //The name of the stage to start in case of a type checking error
-    onTypeCheckingError: string;
-    //The name of the stage to start in case of a verification error
-    onVerificationError: string;
-    //The name of the stage to start in case of a success
-    onSuccess: string;
-}
-
-export interface PathSettings extends VersionedSettings {
-    // Path to the folder containing all the ViperTools
-    viperToolsPath: string | PlatformDependentPath
-
-    // The path to the z3 executable
-    z3Executable: string | PlatformDependentPath
-
-    // The path to the boogie executable
-    boogieExecutable: string | PlatformDependentPath
-
-    // The prefix of a directory containing sound effect resources
-    sfxPrefix: string | PlatformDependentPath
-}
-
-export interface UserPreferences extends VersionedSettings {
-    // Enable automatically saving modified viper files
-    autoSave: boolean;
-    
-    // Verbosity of the output, all output is written to the logFile, regardless of the logLevel
-    logLevel: number;
-    
-    // Reverify the open viper file upon backend change.
-    autoVerifyAfterBackendChange: boolean;
-    
-    // Display the verification progress in the status bar. Only useful if the backend supports progress reporting.
-    showProgress: boolean;
-    
-    // Emit sound effects, indicating reached milestones in a verification process
-    enableSoundEffects: boolean; 
-
-    // The URL for downloading the stable ViperTools from
-    stableViperToolsProvider: string | PlatformDependentURL;
-
-    // The URL for downloading the nightly ViperTools from
-    nightlyViperToolsProvider: string | PlatformDependentURL;
-}
-
-export interface JavaSettings extends VersionedSettings {
-    // optional path to a Java binary
-    javaBinary: string
-    //The arguments used for all java invocations
-    customArguments: string;
-}
-
-export interface AdvancedFeatureSettings extends VersionedSettings {
-    //Enable heap visualization, stepwise debugging and execution path visualization
-    enabled: boolean;
-    //Show the symbolic values in the heap visualization. If disabled, the symbolic values are only shown in the error states.
-    showSymbolicState: boolean;
-    //To get the best visual heap representation, this setting should match with the active theme.
-    darkGraphs: boolean;
-    //Useful for verifying programs. Disable when developing the backend
-    simpleMode: boolean;
-    //Visualize also the oldHeap in the heap preview
-    showOldState: boolean;
-    //Show the part of the execution tree around the current state in the state visualization
-    showPartialExecutionTree: boolean;
-    //Maximal buffer size for verification in KB
-    verificationBufferSize: number;
-    //compare states
-    compareStates: boolean;
-}
-
-export interface PlatformDependentPath {
-    windows?: string;
-    mac?: string;
-    linux?: string;
-}
-
-export interface PlatformDependentListOfPaths {
-    windows?: string[];
-    mac?: string[];
-    linux?: string[];
-}
-
-export interface PlatformDependentURL {
-    windows?: string;
-    mac?: string;
-    linux?: string;
-}
-
-export enum SettingsErrorType { Error, Warning }
-
-export interface SettingsError {
-    type: SettingsErrorType;
-    msg: string;
-}
-
-export interface Progress {
-    domain: string;
-    current?: number;
-    total?: number;
-    progress?: number;
-    postfix?: string;
-}
-
-export interface Versions {
-    viperServerSettingsVersion: string;
-    backendSettingsVersion: string;
-    pathSettingsVersion: string;
-    userPreferencesVersion: string;
-    javaSettingsVersion: string;
-    advancedFeaturesVersion: string;
-    defaultSettings: any;
-    extensionVersion: string;
-}
-
-////////////////////////////////////////////////////
-//BACKEND OUTPUT
-////////////////////////////////////////////////////
-
-//Format expected from other tools:
-//Silicon should provide the verification states in this format
-export interface SymbExLogEntry {
-    value: string,
-    type?: string,
-    kind?: string,
-    open: boolean,
-    pos?: string,
-    prestate?: { store: SymbExLogStore[], heap: string[], oldHeap: string[], pcs: string[] },
-    children?: SymbExLogEntry[];
-}
-
-export interface SymbExLogStore {
-    value: string;
-    type: string;
-}
-
-export class BackendOutputType {
-    static Start = "Start";
-    static End = "End";
-    static VerificationStart = "VerificationStart";
-    static MethodVerified = "MethodVerified";
-    static FunctionVerified = "FunctionVerified";
-    static PredicateVerified = "PredicateVerified";
-    static Error = "Error";
-    static Outline = "Outline";
-    static Definitions = "Definitions";
-    static Success = "Success";
-    static Stopped = "Stopped";
-}
-
-export interface BackendOutput {
-    type: string;
-    //for ...Verified:
-    name?: string;
-    //for Start:
-    backendType?: string;
-    //for VerificationStart:
-    nofMethods?: number;
-    nofPredicates?: number;
-    nofFunctions?: number;
-    //for End:
-    time?: string;
-    //for Error:
-    file?: string;
-    errors?: Error[];
-    //for Outline
-    members?: Member[];
-    //for Definitions:
-    definitions?: IDefinition[];
-}
-
-export interface IDefinition {
-    type: string;
-    name: string;
-    location: string;
-    scopeStart: string;
-    scopeEnd: string;
-}
-
-export class Definition {
-    type: string;
-    name: string;
-    location: Range;
-    scope: Range;
-    constructor(def: IDefinition, location: Range, scope: Range) {
-        this.type = def.type;
-        this.name = def.name;
-        this.location = location
-        this.scope = scope;
-    }
-}
-
-export interface Member {
-    type: string;
-    name: string;
-    location: string;
-}
-
-export interface HintMessage {
-    message: string,
-    showSettingsButton: boolean,
-    showViperToolsUpdateButton: boolean
-}
-
-export interface Error {
-    start: string
-    end: string
-    tag: string
-    message: string
-    cached?: boolean
-    severity?: number
-    source?: string
-}
-
-export interface TimingInfo {
-    //the total time in seconds
-    total: number;
-    //the intermediate timings in milliseconds
-    timings: number[];
-}
-
-export class Common {
-    //URI helper Methods
-    public static uriToPath(uri: string): string {
-<<<<<<< HEAD
-        let uriObject: URI = URI.parse(uri, false);
-        let platformIndependentPath = uriObject.path;
-=======
-        const uriObject: URI = URI.parse(uri);
-        const platformIndependentPath = uriObject.fsPath;
->>>>>>> 74002690
-        return platformIndependentPath;
-    }
-
-    public static pathToUri(path: string): string {
-        let uriObject: URI = URI.file(path);
-        let platformIndependentUri = uriObject.toString();
-        return platformIndependentUri;
-    }
-
-    //Helper methods for child processes
-    public static executer(command: string, onData?: (string) => void, 
-                           onError?: (string) => void, onExit?: () => void): child_process.ChildProcess {
-        try {
-            Log.logWithOrigin("executer", command, LogLevel.Debug);
-            let child: child_process.ChildProcess = child_process.exec(command, function (error, stdout, stderr) {
-<<<<<<< HEAD
-                Log.logWithOrigin('executer:stdout', stdout, LogLevel.LowLevelDebug)
-                Log.logWithOrigin('executer:stderr', stderr, LogLevel.LowLevelDebug)
-                if (error) Log.logWithOrigin('executer:error', `${error}`, LogLevel.LowLevelDebug)
-                if (onData) onData(stdout)
-                if (onError) onError(stderr)
-                if (onExit) {
-                    Log.logWithOrigin('executer', 'done', LogLevel.LowLevelDebug)
-                    onExit()
-                }
-            })
-            return child
-=======
-                Log.logWithOrigin('executer:stdout', stdout, LogLevel.LowLevelDebug);
-                Log.logWithOrigin('executer:stderr', stderr, LogLevel.LowLevelDebug);
-                if (error) Log.logWithOrigin('executer:error', `${error}`, LogLevel.LowLevelDebug);
-                if (onData) onData(stdout);
-                if (onError) onError(stderr);
-                if (onExit) {
-                    Log.logWithOrigin('executer', 'done', LogLevel.LowLevelDebug);
-                    onExit();
-                }
-            });
-            return child;
->>>>>>> 74002690
-        } catch (e) {
-            Log.error("Error executing " + command + ": " + e)
-        }
-    }
-
-    public static executor(command: string, callback: () => void): void {
-<<<<<<< HEAD
-        Log.log("executer: " + command, LogLevel.Debug)
-        child_process.exec(command, (error, stdout, stderr) => {
-            Log.logWithOrigin('stdout', stdout, LogLevel.LowLevelDebug)
-            Log.logWithOrigin('stderr', stderr, LogLevel.LowLevelDebug)
-=======
-        Log.log("executer: " + command, LogLevel.Debug);
-        child_process.exec(command, (error, stdout, stderr) => {
-            Log.logWithOrigin('stdout', stdout, LogLevel.LowLevelDebug);
-            Log.logWithOrigin('stderr', stderr, LogLevel.LowLevelDebug);
-            if (error) {
-                Log.error('executer error: ' + error);
-            }
-            callback();
-        });
-    }
-
-    public static sudoExecuter(command: string, name: string, callback) {
-        Log.log("sudo-executer: " + command, LogLevel.Debug)
-        let options = { 
-            name: name,
-            /* TODO: add Viper icon
-            icns: '/Applications/Electron.app/Contents/Resources/Viper.icns'
-            */
-        }
-        sudo.exec(command, options, (error, stdout, stderr) => {
-            Log.logWithOrigin('stdout', stdout, LogLevel.LowLevelDebug);
-            Log.logWithOrigin('stderr', stderr, LogLevel.LowLevelDebug);
->>>>>>> 74002690
-            if (error) {
-                Log.error('executer error: ' + error)
-            }
-            callback()
-        })
-    }
-
-    public static sudoExecuter(command: string, name: string): Promise<void> {
-        Log.log("sudo-executer: " + command, LogLevel.Debug)
-        let options = { 
-            name: name,
-            /* TODO: add Viper icon
-            icns: '/Applications/Electron.app/Contents/Resources/Viper.icns'
-            */
-        }
-        return new Promise((resolve, reject) => {
-            sudo.exec(command, options, (error, stdout, stderr) => {
-                Log.logWithOrigin('stdout', stdout, LogLevel.LowLevelDebug)
-                Log.logWithOrigin('stderr', stderr, LogLevel.LowLevelDebug)
-                if (error) {
-                    Log.error('sudo-executer error: ' + error)
-                    reject(error);
-                } else {
-                    resolve();
-                }
-            })
-        });
-    }
-
-    public static spawner(command: string, args: string[]): child_process.ChildProcess {
-        Log.log("spawner: " + command + " " + args.join(" "), LogLevel.Debug);
-        try {
-            let child = child_process.spawn(command, args, { detached: true });
-            child.on('stdout', data => {
-                Log.logWithOrigin('spawner stdout', data, LogLevel.LowLevelDebug);
-            });
-            child.on('stderr', data => {
-                Log.logWithOrigin('spawner stderr', data, LogLevel.LowLevelDebug);
-            });
-            child.on('exit', data => {
-                Log.log('spawner done: ' + data, LogLevel.LowLevelDebug);
-            });
-            return child;
-        } catch (e) {
-            Log.error("Error spawning command: " + e);
-        }
-    }
-
-    public static spawn(
-        cmd: string, 
-        args?: string[] | undefined, 
-        options?: child_process.SpawnOptionsWithoutStdio | undefined
-      ): Promise<Output> {
-        Log.log(`Viper-IDE/server: Running '${cmd} ${args ? args.join(' ') : ''}'`, LogLevel.Debug);
-        return new Promise((resolve, reject) => {
-          let stdout = '';
-          let stderr = '';
-    
-          const proc = child_process.spawn(cmd, args, options);
-    
-          proc.stdout.on('data', (data) => stdout += data);
-          proc.stderr.on('data', (data) => stderr += data);
-          proc.on('close', (code) => {
-            Log.log("┌──── Begin stdout ────┐", LogLevel.Debug);
-            Log.log(stdout, LogLevel.Debug);
-            Log.log("└──── End stdout ──────┘", LogLevel.Debug);
-            Log.log("┌──── Begin stderr ────┐", LogLevel.Debug);
-            Log.log(stderr, LogLevel.Debug);
-            Log.log("└──── End stderr ──────┘", LogLevel.Debug);
-            resolve({ stdout, stderr, code });
-          });
-          proc.on('error', (err) => {
-            Log.log("┌──── Begin stdout ────┐", LogLevel.Debug);
-            Log.log(stdout, LogLevel.Debug);
-            Log.log("└──── End stdout ──────┘", LogLevel.Debug);
-            Log.log("┌──── Begin stderr ────┐", LogLevel.Debug);
-            Log.log(stderr, LogLevel.Debug);
-            Log.log("└──── End stderr ──────┘", LogLevel.Debug);
-            Log.log(`Error: ${err}`, LogLevel.Debug);
-            reject(err);
-          });
-        });
-      }
-
-    public static backendRestartNeeded(settings: ViperSettings, oldBackendName: string, newBackendName: string) {
-        if (!settings)
-            return true;
-
-        let oldBackend = settings.verificationBackends.find(value => value.name == oldBackendName);
-        let newBackend = settings.verificationBackends.find(value => value.name == newBackendName);
-
-        if (oldBackend && newBackend && oldBackend.engine.toLowerCase() == 'viperserver' && newBackend.engine.toLowerCase() == 'viperserver')
-            return false;
-
-        return true;
-    }
-
-    public static isViperServer(settings: ViperSettings, newBackendName: string) {
-        if (!settings)
-            return false;
-
-        let newBackend = settings.verificationBackends.find(value => value.name == newBackendName);
-
-        if (newBackend && newBackend.engine.toLowerCase() == 'viperserver')
-            return true;
-
-        return false;
-    }
-
-    public static comparePosition(a: Position, b: Position): number {
-        if (!a && !b) return 0;
-        if (!a) return -1;
-        if (!b) return 1;
-        if (a.line < b.line || (a.line === b.line && a.character < b.character)) {
-            return -1;
-        } else if (a.line === b.line && a.character === b.character) {
-            return 0;
-        } else {
-            return 1;
-        }
-    }
-}
-
-export interface Output {
-    stdout: string;
-    stderr: string;
-    code: number;
-}
+/**
+  * This Source Code Form is subject to the terms of the Mozilla Public
+  * License, v. 2.0. If a copy of the MPL was not distributed with this
+  * file, You can obtain one at http://mozilla.org/MPL/2.0/.
+  *
+  * Copyright (c) 2011-2019 ETH Zurich.
+  */
+ 
+'use strict';
+
+import { URI } from 'vscode-uri';
+import * as child_process from 'child_process';
+import { Log } from './Log';
+import * as sudo from 'sudo-prompt';
+
+//Global interfaces:
+
+//These commands are used to distinguish the different message types
+export class Commands {
+    //SERVER TO CLIENT
+    //Server notifies client about the result of the settings check
+    static SettingsChecked = "SettingsChecked";//SettingsCheckedParams
+    //The language server requests what version is required for the settings
+    static RequestRequiredVersion = "RequestRequiredVersion";//void -> requiredVersions: Versions
+    //Server notifies client about a state change
+    static StateChange = "StateChange";//StateChangeParams
+    //LOGGING
+    //Log a message to the output
+    static Log = "Log";//LogParams
+    //Log an error message to the output
+    static Error = "Error";//LogParams
+    //Log a message to the log file
+    static ToLogFile = "ToLogFile";//LogParams
+    //Server tells client to show an information message to the user
+    static Hint = "Hint";//message: string
+    //Server tells client to show progress
+    static Progress = "Progress";//message: {domain:string, curr:number, total:number}
+    //Server is informing client about opened file
+    static FileOpened = "FileOpened";//uri: string
+    //Server is informing client about closed file
+    static FileClosed = "FileClosed";//uri: string
+    //Server is notifying client that the verification could not be started
+    static VerificationNotStarted = "VerificationNotStarted";//uri: string
+    //Either server or client request debugging to be stopped
+    static StopDebugging = "StopDebugging";//void
+    //Server informs client about started backend
+    static BackendReady = "BackendReady";//BackendReadyParams
+    static StepsAsDecorationOptions = "StepsAsDecorationOptions";//StepsAsDecorationOptionsResult
+    static HeapGraph = "HeapGraph";//HeapGraph
+    /** The language server notifies an unhandled message type from ViperServer.
+     *  
+     *  Used to inform the client that there might be some additional messages
+     *  that may be destined to some extension via the ViperApi.
+     */
+    static UnhandledViperServerMessageType = 'UnhandledViperServerMessageType';
+
+    //CLIENT TO SERVER
+    //Client asks server for the list of backend names
+    static RequestBackendNames = "RequestBackendNames";//void
+    //Client tells server to dispose itself
+    static Dispose = "Dispose";//void
+    //Client requests verification for a file
+    static Verify = "Verify";//VerifyParams
+    //Client tells server to abort the running verification
+    static StopVerification = "StopVerification";//filePath:string
+    static ShowHeap = "ShowHeap";//ShowHeapParams
+    //Client tells Server to start backends
+    static StartBackend = "StartBackend";//backendName:string
+    //client asks Server to stop the backend
+    static StopBackend = "StopBackend";//void
+    //swap backend without restarting
+    static SwapBackend = "SwapBackend";//backendName:string
+    //Request a list of all states that led to the current state
+    static GetExecutionTrace = "GetExecutionTrace";//GetExecutionTraceParams -> trace:ExecutionTrace[]
+
+    //remove the diagnostics in the file specified by uri
+    static RemoveDiagnostics = "RemoveDiagnostics";
+
+    //update the viper tools
+    static UpdateViperTools = "UpdateViperTools";
+    //The server requests the custom file endings specified in the configuration
+    static GetViperFileEndings = "GetViperFileEndings";
+    //The server notifies the client about the completed update
+    static ViperUpdateComplete = "ViperUpdateComplete";
+    //the server requests a check of the settings.json files from the client
+    static CheckIfSettingsVersionsSpecified = "CheckIfSettingsVersionsSpecified";
+    //The client requests the cache in the viperserver to be flushed, (either completely or for a file)
+    static FlushCache = "FlushCache";
+    //The server requests the identifier at some location in the current file to answer the gotoDefinition request
+    static GetIdentifier = "GetIdentifier";
+}
+
+export interface GetExecutionTraceParams {
+    uri: string;
+    clientState: number;
+}
+
+export interface VerifyParams {
+    uri: string;
+    manuallyTriggered: boolean;
+    workspace: string;
+}
+
+export interface Command {
+    method: string;
+}
+
+//Communication between Language Client and Language Server:
+
+export interface ExecutionTrace {
+    state: number;
+    color: string;
+    showNumber: boolean;
+}
+
+export enum VerificationState {
+    Stopped = 0,
+    Starting = 1,
+    VerificationRunning = 2,
+    VerificationPrintingHelp = 3,
+    VerificationReporting = 4,
+    PostProcessing = 5,
+    Ready = 6,
+    Stopping = 7,
+    Stage = 8
+}
+
+export enum LogLevel {
+    //No output
+    None = 0,
+    //Only verification specific output
+    Default = 1,
+    //Some info about internal state, critical errors
+    Info = 2,
+    //More info about internal state
+    Verbose = 3,
+    //Detailed information about internal state, non critical errors
+    Debug = 4,
+    //all output of used tools is written to logFile,
+    //some of it also to the console
+    LowLevelDebug = 5
+}
+
+//Verification Success
+export enum Success {
+    //Used for initialization
+    None = 0,
+    Success = 1,
+    ParsingFailed = 2,
+    TypecheckingFailed = 3,
+    VerificationFailed = 4,
+    //Manually aborted verification
+    Aborted = 5,
+    //Caused by internal error
+    Error = 6,
+    //Caused by veification taking too long
+    Timeout = 7
+}
+
+export interface StateChangeParams {
+    newState: VerificationState;
+    progress?;
+    success?: Success;
+    verificationCompleted?: boolean;
+    manuallyTriggered?: boolean;
+    filename?: string;
+    backendName?: string;
+    time?: number;
+    nofErrors?: number;
+    verificationNeeded?: boolean;
+    uri?: string;
+    stage?: string;
+    error?: string;
+    diagnostics?: string;
+}
+
+export interface BackendReadyParams {
+    //name of the backend ready to use
+    name: string;
+    //should the open file be reverified
+    restarted: boolean;
+    isViperServer: boolean;
+}
+
+export interface VerifyRequest {
+    //file to verify
+    uri: string,
+    //was the verification triggered manually
+    manuallyTriggered: boolean,
+    //the path to the open workspace folder
+    workspace: string
+}
+
+export interface ShowHeapParams {
+    //file to show heap params of
+    uri: string,
+    //the index of the state to show
+    //the client index does only take the states with a position into account
+    clientIndex: number;
+    //is the server expected to return the heap, or is it just a notification and the heap already known.
+    isHeapNeeded: boolean;
+}
+
+export interface HeapGraph {
+    //dot representation of heap
+    heap: string,
+    //dot representation of the old heap
+    oldHeap: string,
+    //dot representation of the partial execution tree around the current state
+    partialExecutionTree: string,
+    //client index of represented state
+    state: number,
+    //information about verified file
+    fileName: string,
+    fileUri: string,
+    position: Position,
+    stateInfos: string,
+    //name of method containing the represented state
+    methodName: string,
+    //predicate, function or method
+    methodType: string,
+    methodOffset: number,
+    conditions: string[]
+}
+
+//own Position interface, because vscode.Position is not available at Language Server
+export interface Position {
+    line: number;
+    character: number;
+}
+//own Range interface, because vscode.Range is not available at Language Server
+export interface Range {
+    start: Position,
+    end: Position
+}
+
+//colors of states shown in the source code during debugging for both viper light and viper dark theme
+export class StateColors {
+    //currently selected state
+    static currentState(dark: boolean): string {
+        return dark ? "red" : "red";
+    };
+    //previously selected state
+    static previousState(dark: boolean): string {
+        return dark ? "green" : "green";
+    };
+    //state in which an error was reported by the backend
+    static errorState(dark: boolean): string {
+        return dark ? "yellow" : "orange";
+    };
+    //state in same method as current state
+    static interestingState(dark: boolean): string {
+        return dark ? "yellow" : "orange";
+    };
+    //state in other method
+    static uninterestingState(dark: boolean): string {
+        return dark ? "grey" : "grey";
+    };
+}
+
+export interface StepsAsDecorationOptionsResult {
+    //decoration options to be shown in the source code
+    decorationOptions: MyProtocolDecorationOptions[],
+    //info that relates to all states
+    globalInfo: string
+    //file under verification
+    uri: string;
+}
+
+export interface SettingsCheckedParams {
+    ok: boolean;
+    errors: SettingsError[];
+    settings: ViperSettings;
+}
+
+export interface LogParams {
+    data: string;
+    logLevel: LogLevel;
+}
+
+export interface ProgressParams {
+    data: Progress;
+    logLevel: LogLevel;
+}
+
+export interface MyProtocolDecorationOptions {
+    hoverMessage: string;
+    range: Range;
+    renderOptions: {
+        before: {
+            contentText: string,
+            color: string
+        }
+    }
+    //state index relative to the method start
+    numberToDisplay: number;
+    //position in the unmodified source file
+    originalPosition: Position;
+    //depth in the symbExLog
+    depth: number,
+    //used for determining which states belong to the same method
+    methodIndex: number,
+    //client index of current state
+    index: number,
+    //client index of the parent state in the execution graph
+    parent: number,
+    //is the current state an error state?
+    isErrorState: boolean
+}
+
+//Communication between Language Server and Debugger:
+
+export enum StepType { Stay, Next, Back, In, Out, Continue }
+
+export interface LaunchRequestArguments {
+    program: string;
+    //client state to start debugging in
+    startInState: number;
+}
+
+//Language Server Internal:
+
+export enum StatementType { EXECUTE, EVAL, CONSUME, PRODUCE, UNKONWN };
+
+////////////////////////////////////////////////////
+//SETTINGS
+////////////////////////////////////////////////////
+
+export interface ViperSettings {
+    //All viperServer related settings
+    viperServerSettings: ViperServerSettings;
+    //Description of backends
+    verificationBackends: Backend[];
+    //Used paths
+    paths: PathSettings;
+    //General user preferences
+    preferences: UserPreferences;
+    //Java settings
+    javaSettings: JavaSettings;
+    //Settings for AdvancedFeatures
+    advancedFeatures: AdvancedFeatureSettings;
+    buildVersion: "Stable" | "Nightly";
+}
+
+export interface VersionedSettings { v: string; }
+
+export interface ViperServerSettings extends VersionedSettings {
+    //Locator to the ViperServer jars
+    serverJars: string | string[] | PlatformDependentPath | PlatformDependentListOfPaths;
+    //custom commandLine arguments
+    customArguments: string;
+    //it set to false, cached errors are reused across backends
+    backendSpecificCache: boolean;
+    //disable the caching mechanism
+    disableCaching: boolean;
+    //After timeout ms the startup of the viperServer is expected to have failed and thus aborted
+    timeout: number;
+    //Specifies whether ViperServer should be started by the IDE or whether the IDE should attach to an existing instance of ViperServer. Possible values: "attach", "create". 
+    viperServerPolicy: string;
+    //Specifies the address part of the URL that ViperServer is running on. 
+    viperServerAddress: string;
+    //Specifies the port part of the URL that ViperServer is running on. Only needed if viperServerPolicy is set to 'attach'. 
+    viperServerPort: number;
+}
+
+export interface Backend extends VersionedSettings {
+    //The unique name of this backend
+    name: string;
+    //The type of the backend: "silicon", "carbon", or "other"
+    type: string;
+    //List of paths locating all used jar files, the files can be addressed directly or via folder, in which case all jar files in the folder are included
+    paths: string[];
+    //The engine used for verification: "ViperServer", or "none"
+    engine: string;
+    //After timeout ms the verification is expected to be non terminating and is thus aborted.
+    timeout: number;
+    //A list of verification stages
+    stages: Stage[];
+    //the timeout in ms after which stopping a verification is considered failed.
+    stoppingTimeout: number;
+}
+
+export interface Stage {
+    //The per backend unique name of this stage
+    name: string;
+    //Enable if this stage is describing a verification
+    isVerification: boolean;
+    //The method to invoke when staring the stage
+    mainMethod: string;
+    //the commandline arguments for the java engine
+    customArguments: string;
+    //The name of the stage to start in case of a parsing error
+    onParsingError: string;
+    //The name of the stage to start in case of a type checking error
+    onTypeCheckingError: string;
+    //The name of the stage to start in case of a verification error
+    onVerificationError: string;
+    //The name of the stage to start in case of a success
+    onSuccess: string;
+}
+
+export interface PathSettings extends VersionedSettings {
+    // Path to the folder containing all the ViperTools
+    viperToolsPath: string | PlatformDependentPath
+
+    // The path to the z3 executable
+    z3Executable: string | PlatformDependentPath
+
+    // The path to the boogie executable
+    boogieExecutable: string | PlatformDependentPath
+
+    // The prefix of a directory containing sound effect resources
+    sfxPrefix: string | PlatformDependentPath
+}
+
+export interface UserPreferences extends VersionedSettings {
+    // Enable automatically saving modified viper files
+    autoSave: boolean;
+    
+    // Verbosity of the output, all output is written to the logFile, regardless of the logLevel
+    logLevel: number;
+    
+    // Reverify the open viper file upon backend change.
+    autoVerifyAfterBackendChange: boolean;
+    
+    // Display the verification progress in the status bar. Only useful if the backend supports progress reporting.
+    showProgress: boolean;
+    
+    // Emit sound effects, indicating reached milestones in a verification process
+    enableSoundEffects: boolean; 
+
+    // The URL for downloading the stable ViperTools from
+    stableViperToolsProvider: string | PlatformDependentURL;
+
+    // The URL for downloading the nightly ViperTools from
+    nightlyViperToolsProvider: string | PlatformDependentURL;
+}
+
+export interface JavaSettings extends VersionedSettings {
+    // optional path to a Java binary
+    javaBinary: string
+    //The arguments used for all java invocations
+    customArguments: string;
+}
+
+export interface AdvancedFeatureSettings extends VersionedSettings {
+    //Enable heap visualization, stepwise debugging and execution path visualization
+    enabled: boolean;
+    //Show the symbolic values in the heap visualization. If disabled, the symbolic values are only shown in the error states.
+    showSymbolicState: boolean;
+    //To get the best visual heap representation, this setting should match with the active theme.
+    darkGraphs: boolean;
+    //Useful for verifying programs. Disable when developing the backend
+    simpleMode: boolean;
+    //Visualize also the oldHeap in the heap preview
+    showOldState: boolean;
+    //Show the part of the execution tree around the current state in the state visualization
+    showPartialExecutionTree: boolean;
+    //Maximal buffer size for verification in KB
+    verificationBufferSize: number;
+    //compare states
+    compareStates: boolean;
+}
+
+export interface PlatformDependentPath {
+    windows?: string;
+    mac?: string;
+    linux?: string;
+}
+
+export interface PlatformDependentListOfPaths {
+    windows?: string[];
+    mac?: string[];
+    linux?: string[];
+}
+
+export interface PlatformDependentURL {
+    windows?: string;
+    mac?: string;
+    linux?: string;
+}
+
+export enum SettingsErrorType { Error, Warning }
+
+export interface SettingsError {
+    type: SettingsErrorType;
+    msg: string;
+}
+
+export interface Progress {
+    domain: string;
+    current?: number;
+    total?: number;
+    progress?: number;
+    postfix?: string;
+}
+
+export interface Versions {
+    viperServerSettingsVersion: string;
+    backendSettingsVersion: string;
+    pathSettingsVersion: string;
+    userPreferencesVersion: string;
+    javaSettingsVersion: string;
+    advancedFeaturesVersion: string;
+    defaultSettings: any;
+    extensionVersion: string;
+}
+
+////////////////////////////////////////////////////
+//BACKEND OUTPUT
+////////////////////////////////////////////////////
+
+//Format expected from other tools:
+//Silicon should provide the verification states in this format
+export interface SymbExLogEntry {
+    value: string,
+    type?: string,
+    kind?: string,
+    open: boolean,
+    pos?: string,
+    prestate?: { store: SymbExLogStore[], heap: string[], oldHeap: string[], pcs: string[] },
+    children?: SymbExLogEntry[];
+}
+
+export interface SymbExLogStore {
+    value: string;
+    type: string;
+}
+
+export class BackendOutputType {
+    static Start = "Start";
+    static End = "End";
+    static VerificationStart = "VerificationStart";
+    static MethodVerified = "MethodVerified";
+    static FunctionVerified = "FunctionVerified";
+    static PredicateVerified = "PredicateVerified";
+    static Error = "Error";
+    static Outline = "Outline";
+    static Definitions = "Definitions";
+    static Success = "Success";
+    static Stopped = "Stopped";
+}
+
+export interface BackendOutput {
+    type: string;
+    //for ...Verified:
+    name?: string;
+    //for Start:
+    backendType?: string;
+    //for VerificationStart:
+    nofMethods?: number;
+    nofPredicates?: number;
+    nofFunctions?: number;
+    //for End:
+    time?: string;
+    //for Error:
+    file?: string;
+    errors?: Error[];
+    //for Outline
+    members?: Member[];
+    //for Definitions:
+    definitions?: IDefinition[];
+}
+
+export interface IDefinition {
+    type: string;
+    name: string;
+    location: string;
+    scopeStart: string;
+    scopeEnd: string;
+}
+
+export class Definition {
+    type: string;
+    name: string;
+    location: Range;
+    scope: Range;
+    constructor(def: IDefinition, location: Range, scope: Range) {
+        this.type = def.type;
+        this.name = def.name;
+        this.location = location
+        this.scope = scope;
+    }
+}
+
+export interface Member {
+    type: string;
+    name: string;
+    location: string;
+}
+
+export interface HintMessage {
+    message: string,
+    showSettingsButton: boolean,
+    showViperToolsUpdateButton: boolean
+}
+
+export interface Error {
+    start: string
+    end: string
+    tag: string
+    message: string
+    cached?: boolean
+    severity?: number
+    source?: string
+}
+
+export interface TimingInfo {
+    //the total time in seconds
+    total: number;
+    //the intermediate timings in milliseconds
+    timings: number[];
+}
+
+export class Common {
+    //URI helper Methods
+    public static uriToPath(uri: string): string {
+        const uriObject: URI = URI.parse(uri);
+        const platformIndependentPath = uriObject.fsPath;
+        return platformIndependentPath;
+    }
+
+    public static pathToUri(path: string): string {
+        let uriObject: URI = URI.file(path);
+        let platformIndependentUri = uriObject.toString();
+        return platformIndependentUri;
+    }
+
+    //Helper methods for child processes
+    public static executer(command: string, onData?: (string) => void, 
+                           onError?: (string) => void, onExit?: () => void): child_process.ChildProcess {
+        try {
+            Log.logWithOrigin("executer", command, LogLevel.Debug);
+            let child: child_process.ChildProcess = child_process.exec(command, function (error, stdout, stderr) {
+                Log.logWithOrigin('executer:stdout', stdout, LogLevel.LowLevelDebug);
+                Log.logWithOrigin('executer:stderr', stderr, LogLevel.LowLevelDebug);
+                if (error) Log.logWithOrigin('executer:error', `${error}`, LogLevel.LowLevelDebug);
+                if (onData) onData(stdout);
+                if (onError) onError(stderr);
+                if (onExit) {
+                    Log.logWithOrigin('executer', 'done', LogLevel.LowLevelDebug);
+                    onExit();
+                }
+            });
+            return child;
+        } catch (e) {
+            Log.error("Error executing " + command + ": " + e);
+        }
+    }
+
+    public static executor(command: string, callback: () => void): void {
+        Log.log("executer: " + command, LogLevel.Debug);
+        child_process.exec(command, (error, stdout, stderr) => {
+            Log.logWithOrigin('stdout', stdout, LogLevel.LowLevelDebug);
+            Log.logWithOrigin('stderr', stderr, LogLevel.LowLevelDebug);
+            if (error) {
+                Log.error('executer error: ' + error);
+            }
+            callback();
+        });
+    }
+
+    public static sudoExecuter(command: string, name: string): Promise<void> {
+        Log.log("sudo-executer: " + command, LogLevel.Debug)
+        let options = { 
+            name: name,
+            /* TODO: add Viper icon
+            icns: '/Applications/Electron.app/Contents/Resources/Viper.icns'
+            */
+        }
+        return new Promise((resolve, reject) => {
+            sudo.exec(command, options, (error, stdout, stderr) => {
+                Log.logWithOrigin('stdout', stdout, LogLevel.LowLevelDebug)
+                Log.logWithOrigin('stderr', stderr, LogLevel.LowLevelDebug)
+                if (error) {
+                    Log.error('sudo-executer error: ' + error)
+                    reject(error);
+                } else {
+                    resolve();
+                }
+            })
+        });
+    }
+
+    public static spawner(command: string, args: string[]): child_process.ChildProcess {
+        Log.log("spawner: " + command + " " + args.join(" "), LogLevel.Debug);
+        try {
+            let child = child_process.spawn(command, args, { detached: true });
+            child.on('stdout', data => {
+                Log.logWithOrigin('spawner stdout', data, LogLevel.LowLevelDebug);
+            });
+            child.on('stderr', data => {
+                Log.logWithOrigin('spawner stderr', data, LogLevel.LowLevelDebug);
+            });
+            child.on('exit', data => {
+                Log.log('spawner done: ' + data, LogLevel.LowLevelDebug);
+            });
+            return child;
+        } catch (e) {
+            Log.error("Error spawning command: " + e);
+        }
+    }
+
+    public static spawn(
+        cmd: string, 
+        args?: string[] | undefined, 
+        options?: child_process.SpawnOptionsWithoutStdio | undefined
+      ): Promise<Output> {
+        Log.log(`Viper-IDE/server: Running '${cmd} ${args ? args.join(' ') : ''}'`, LogLevel.Debug);
+        return new Promise((resolve, reject) => {
+          let stdout = '';
+          let stderr = '';
+    
+          const proc = child_process.spawn(cmd, args, options);
+    
+          proc.stdout.on('data', (data) => stdout += data);
+          proc.stderr.on('data', (data) => stderr += data);
+          proc.on('close', (code) => {
+            Log.log("┌──── Begin stdout ────┐", LogLevel.Debug);
+            Log.log(stdout, LogLevel.Debug);
+            Log.log("└──── End stdout ──────┘", LogLevel.Debug);
+            Log.log("┌──── Begin stderr ────┐", LogLevel.Debug);
+            Log.log(stderr, LogLevel.Debug);
+            Log.log("└──── End stderr ──────┘", LogLevel.Debug);
+            resolve({ stdout, stderr, code });
+          });
+          proc.on('error', (err) => {
+            Log.log("┌──── Begin stdout ────┐", LogLevel.Debug);
+            Log.log(stdout, LogLevel.Debug);
+            Log.log("└──── End stdout ──────┘", LogLevel.Debug);
+            Log.log("┌──── Begin stderr ────┐", LogLevel.Debug);
+            Log.log(stderr, LogLevel.Debug);
+            Log.log("└──── End stderr ──────┘", LogLevel.Debug);
+            Log.log(`Error: ${err}`, LogLevel.Debug);
+            reject(err);
+          });
+        });
+      }
+
+    public static backendRestartNeeded(settings: ViperSettings, oldBackendName: string, newBackendName: string) {
+        if (!settings)
+            return true;
+
+        let oldBackend = settings.verificationBackends.find(value => value.name == oldBackendName);
+        let newBackend = settings.verificationBackends.find(value => value.name == newBackendName);
+
+        if (oldBackend && newBackend && oldBackend.engine.toLowerCase() == 'viperserver' && newBackend.engine.toLowerCase() == 'viperserver')
+            return false;
+
+        return true;
+    }
+
+    public static isViperServer(settings: ViperSettings, newBackendName: string) {
+        if (!settings)
+            return false;
+
+        let newBackend = settings.verificationBackends.find(value => value.name == newBackendName);
+
+        if (newBackend && newBackend.engine.toLowerCase() == 'viperserver')
+            return true;
+
+        return false;
+    }
+
+    public static comparePosition(a: Position, b: Position): number {
+        if (!a && !b) return 0;
+        if (!a) return -1;
+        if (!b) return 1;
+        if (a.line < b.line || (a.line === b.line && a.character < b.character)) {
+            return -1;
+        } else if (a.line === b.line && a.character === b.character) {
+            return 0;
+        } else {
+            return 1;
+        }
+    }
+}
+
+export interface Output {
+    stdout: string;
+    stderr: string;
+    code: number;
+}