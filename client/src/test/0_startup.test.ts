<<<<<<< HEAD
import TestHelper, { CARBON_NAME, EMPTY, LONG, SETUP_TIMEOUT, SILICON_NAME, SIMPLE, VIPER_TOOLS_TIMEOUT } from './TestHelper';
=======
import TestHelper, { CARBON, EMPTY, LONG, SETUP_TIMEOUT, SILICON, SIMPLE } from './TestHelper';
>>>>>>> 713522db

// this test suite is supposed to be the first one that is executed
// as we can only test that way that the extension is correctly started
// when opening a Viper file.
suite('Extension Startup', () => {

    suiteSetup(async function() {
        this.timeout(SETUP_TIMEOUT);
        await TestHelper.setup();
        // we do not await until a backend has been started as the first test case
        // will check this
        // since this testsuite is run first, `setup()` does not await the extension's start.
        // thus, the first testcase makes sure that the extension is correctly started.
    });

    suiteTeardown(async function() {
        // otherwise the unit test has failed anyways
        await TestHelper.teardown();
    });

    test("Language Detection, and Silicon Backend Startup test.", async function() {
        this.timeout(SETUP_TIMEOUT);
        // this checks that silicon is the default backend
        const activated = TestHelper.checkIfExtensionIsActivatedOrWaitForIt();
<<<<<<< HEAD
        const started = TestHelper.waitForBackendStarted(SILICON_NAME);
=======
        const started = TestHelper.waitForBackendStarted(SILICON);
        TestHelper.log("Language detection - before opening file");
>>>>>>> 713522db
        await TestHelper.openFile(EMPTY);
        TestHelper.log("Language detection - after opening file");
        await activated;
        TestHelper.log("Language detection - activated");
        await started;
        TestHelper.log("Language detection - started");
    });

    test("Test simple verification with Silicon", async function(){
        this.timeout(40000);
        await TestHelper.openAndVerify(SIMPLE);
    });

    test("Test simple verification with Silicon and a different file", async function(){
        this.timeout(40000);
        await TestHelper.openAndVerify(EMPTY);
    });

    test("Language Detection, and Carbon Backend Startup test.", async function() {
        this.timeout(40000);
        const started = TestHelper.waitForBackendStarted(CARBON_NAME);
        await TestHelper.selectBackend(CARBON_NAME);
        await TestHelper.openFile(SIMPLE);
        await started;
    });

    test("Test verification with Carbon", async function(){
        this.timeout(25000);
        await TestHelper.openAndVerify(LONG);
        // no need to switch backend back as this is the last test case of this suite.
        // TestHelper will make sure that the extension is properly restarted for the
        // next test suite.
    });
});<|MERGE_RESOLUTION|>--- conflicted
+++ resolved
@@ -1,8 +1,4 @@
-<<<<<<< HEAD
-import TestHelper, { CARBON_NAME, EMPTY, LONG, SETUP_TIMEOUT, SILICON_NAME, SIMPLE, VIPER_TOOLS_TIMEOUT } from './TestHelper';
-=======
-import TestHelper, { CARBON, EMPTY, LONG, SETUP_TIMEOUT, SILICON, SIMPLE } from './TestHelper';
->>>>>>> 713522db
+import TestHelper, { CARBON, EMPTY, LONG, SETUP_TIMEOUT, SILICON, SIMPLE, VIPER_TOOLS_TIMEOUT } from './TestHelper';
 
 // this test suite is supposed to be the first one that is executed
 // as we can only test that way that the extension is correctly started
@@ -27,12 +23,7 @@
         this.timeout(SETUP_TIMEOUT);
         // this checks that silicon is the default backend
         const activated = TestHelper.checkIfExtensionIsActivatedOrWaitForIt();
-<<<<<<< HEAD
-        const started = TestHelper.waitForBackendStarted(SILICON_NAME);
-=======
         const started = TestHelper.waitForBackendStarted(SILICON);
-        TestHelper.log("Language detection - before opening file");
->>>>>>> 713522db
         await TestHelper.openFile(EMPTY);
         TestHelper.log("Language detection - after opening file");
         await activated;
@@ -53,8 +44,8 @@
 
     test("Language Detection, and Carbon Backend Startup test.", async function() {
         this.timeout(40000);
-        const started = TestHelper.waitForBackendStarted(CARBON_NAME);
-        await TestHelper.selectBackend(CARBON_NAME);
+        const started = TestHelper.waitForBackendStarted(CARBON);
+        await TestHelper.selectBackend(CARBON);
         await TestHelper.openFile(SIMPLE);
         await started;
     });
